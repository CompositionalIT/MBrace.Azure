--- conflicted
+++ resolved
@@ -35,7 +35,7 @@
 //runtime.Reset()
 
 // local only---
-Runtime.SpawnLocal(config, 1, 16)
+Runtime.SpawnLocal(config, 4, 16)
 // ----------------------------
 
 runtime.ShowProcesses()
@@ -44,8 +44,6 @@
 
 runtime.ClearAllProcesses()
 
-<<<<<<< HEAD
-=======
 
 // Standard Vagabond correctness test
 let c = ref 0
@@ -54,7 +52,6 @@
 // c should evaluate to 10
 
 
->>>>>>> e4fb77dc
 let ps = runtime.CreateProcess([1..10] |> Seq.map (fun i -> cloud { return i*i }) |> Cloud.Parallel)
 ps.ShowInfo()
 ps.AwaitResult()
